--- conflicted
+++ resolved
@@ -38,11 +38,8 @@
 * ⚡ Ultra fast, no dependencies
 * 📦 100% based on standard Web APIs
 * Support same-origin `ìframe`
-<<<<<<< HEAD
-* Support CSS counter() and counters()
+* Support CSS counter() and CSS counters()
 * Support `...` line-clamp
-=======
->>>>>>> 0685b193
 
 ## Demo
 
@@ -215,7 +212,6 @@
 | `useProxy`        | string   | `''`     | Proxy base for CORS fallbacks                   |
 | `type`            | string   | `svg`    | Default Blob type (`svg`\|`png`\|`jpg`\|`webp`) |
 | `exclude`         | string[] | -        | CSS selectors to exclude                        |
-<<<<<<< HEAD
 | `excludeMode`     | `"hide"`\|`"remove"` | `"hide"` | How `exclude` is applied                  |
 | `filter`          | function | -        | Custom predicate `(el) => boolean`              |
 | `filterMode`      | `"hide"`\|`"remove"` | `"hide"` | How `filter` is applied                   |
@@ -225,45 +221,24 @@
 | `straighten`      | boolean  | `false`  | Straightens the root: removes `translate/rotate` but preserves `scale/skew`, producing a flat, reusable capture |
 | `noShadows`       | boolean  | `false`  | Do not expand the root’s bounding box for shadows/blur/outline, and strip those visual effects from the cloned root |
 
-=======
-| `excludeMode`     | string   | 'hide' | Controls how `exclude` works with nodes    |
-| `filter`          | function | -        | Custom predicate `(el) => boolean`              |
-| `filterMode`      | string   | 'hide' | Controls how `filter` works with nodes    |
-| `cache`           | string   | `"soft"` | Control internal caches: `disabled`, `soft`, `auto`, `full` |
-| `placeholders`           | boolean   | `true`  | Show placeholders for images and cross-origin iframes |
-| `fallbackURL` | string \| function  | -                  | Fallback image when an `<img>` fails. If a function is provided, it receives `{ width?, height?, src?, element }` and must return a URL (string or Promise<string>). Useful for placeholder services (e.g. `https://placehold.co/{width}x{height}`) |
->>>>>>> 0685b193
-
 ### Fallback image on `<img>` load failure
 
 Provide a default image for failed `<img>` loads. You can pass a fixed URL or a callback that receives measured dimensions and returns a URL (handy to generate dynamic placeholders).
 
 ```js
 // 1) Fixed URL fallback
-<<<<<<< HEAD
 await snapdom.toSvg(element, {
-=======
-await snapdom.toImg(element, {
->>>>>>> 0685b193
   fallbackURL: '/images/fallback.png'
 });
 
 // 2) Dynamic placeholder via callback
-<<<<<<< HEAD
 await snapdom.toSvg(element, {
-=======
-await snapdom.toImg(element, {
->>>>>>> 0685b193
   fallbackURL: ({ width: 300, height: 150 }) =>
     `https://placehold.co/${width}x${height}`
 });
 
 // 3) With proxy (if your fallback host has no CORS)
-<<<<<<< HEAD
 await snapdom.toSvg(element, {
-=======
-await snapdom.toImg(element, {
->>>>>>> 0685b193
   fallbackURL: ({ width = 300, height = 150 }) =>
     `https://dummyimage.com/${width}x${height}/cccccc/666.png&text=img`,
   useProxy: 'https://proxy.corsfix.com/?'
@@ -373,7 +348,6 @@
 
 When capturing rotated or translated elements, you may want to **straighten** the root so the snapshot can be reused in another layout without inheriting those transforms.
 
-<<<<<<< HEAD
 - **`straighten: true`**  
   Straightens the cloned root: **removes `translate` and `rotate`** but **keeps `scale/skew`** to preserve proportions.  
   The output is **flat, upright, and ready** to embed elsewhere.
@@ -390,14 +364,6 @@
 ```js
 // Straighten and remove shadow bleed
 await snapdom.toSvg(el, { straighten: true, noShadows: true });
-=======
-await preCache({
-  root: document.body,
-  embedFonts: true,
-  localFonts: [{ family: 'Inter', src: '/fonts/Inter.woff2', weight: 400 }],
-  useProxy: 'https://proxy.corsfix.com/?'
-});
->>>>>>> 0685b193
 ```
 
 ## Cache control
@@ -576,11 +542,7 @@
 
 ## Sponsors
 
-<<<<<<< HEAD
 Special thanks to [@megaphonecolin](https://github.com/megaphonecolin), [@sdraper69](https://github.com/sdraper69), [@reynaldichernando](https://github.com/reynaldichernando) and [@gamma-app](https://github.com/gamma-app), for supporting this project!
-=======
-Special thanks to [@megaphonecolin](https://github.com/megaphonecolin) and [@sdraper69](https://github.com/sdraper69) for supporting this project!
->>>>>>> 0685b193
 
 If you'd like to support this project too, you can [become a sponsor](https://github.com/sponsors/tinchox5).
 
