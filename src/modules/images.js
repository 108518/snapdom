--- conflicted
+++ resolved
@@ -4,23 +4,6 @@
  */
 
 import { snapFetch } from './snapFetch.js';
-
-
-function setImgPlaceholder(img) {
-  const dsW = parseInt(img.dataset?.snapdomWidth || '', 10) || 0;
-  const dsH = parseInt(img.dataset?.snapdomHeight || '', 10) || 0;
-  const attrW = parseInt(img.getAttribute('width') || '', 10) || 0;
-  const attrH = parseInt(img.getAttribute('height') || '', 10) || 0;
-  const styleW = parseFloat(img.style?.width || '') || 0;
-  const styleH = parseFloat(img.style?.height || '') || 0;
-  const w = dsW || styleW || attrW || img.width || 100;
-  const h = dsH || styleH || attrH || img.height || 100;
-
-  const fallback = document.createElement("div");
-  fallback.style = `width: ${w}px; height: ${h}px; background: #ccc; display: inline-block; text-align: center; line-height: ${h}px; color: #666; font-size: 12px;`;
-  fallback.innerText = "img";
-  img.replaceWith(fallback);
-}
 
 /**
  * Converts all <img> elements in the clone to data URLs or replaces them with
@@ -35,7 +18,6 @@
  */
 export async function inlineImages(clone, options = {}) {
   const imgs = Array.from(clone.querySelectorAll('img'));
-
   /** @param {HTMLImageElement} img */
   const processImg = async (img) => {
     // Normalize src/srcset/sizes to a single concrete URL
@@ -43,7 +25,7 @@
       const eff = img.currentSrc || img.src || '';
       if (eff) img.setAttribute('src', eff);
     }
-    
+
     img.removeAttribute('srcset');
     img.removeAttribute('sizes');
 
@@ -51,18 +33,18 @@
     if (!src) return;
 
     const r = await snapFetch(src, { as: 'dataURL', useProxy: options.useProxy });
-
     if (r.ok && typeof r.data === 'string' && r.data.startsWith('data:')) {
       // Success path: inline DataURL and ensure dimensions for layout fidelity
       img.src = r.data;
       if (!img.width)  img.width  = img.naturalWidth  || 100;
       if (!img.height) img.height = img.naturalHeight || 100;
-<<<<<<< HEAD
-    } catch {
-      // Try defaultImageUrl (string or callback)
-      const { defaultImageUrl } = options || {};
-      if (defaultImageUrl) {
-        try {
+      return;
+    }
+
+    // Try defaultImageUrl (string or callback)
+    const { defaultImageUrl } = options || {};
+    if (defaultImageUrl) {
+      try {
           const dsW = parseInt(img.dataset?.snapdomWidth || '', 10) || 0;
           const dsH = parseInt(img.dataset?.snapdomHeight || '', 10) || 0;
           const attrW = parseInt(img.getAttribute('width') || '', 10) || 0;
@@ -73,24 +55,19 @@
           const height = dsH || styleH || attrH || img.height || undefined;
 
           const fallbackUrl = typeof defaultImageUrl === 'function'
-            ? await defaultImageUrl({ width, height, src, element: img })
-            : defaultImageUrl;
+              ? await defaultImageUrl({ width, height, src, element: img })
+              : defaultImageUrl;
 
           if (fallbackUrl) {
-            const fallbackData = await fetchImage(fallbackUrl, { useProxy: options.useProxy });
-            img.src = fallbackData;
-            if (!img.width && width) img.width = width;
-            if (!img.height && height) img.height = height;
-            if (!img.width) img.width = img.naturalWidth || 100;
-            if (!img.height) img.height = img.naturalHeight || 100;
-            return;
+              const fallbackData = await snapFetch(fallbackUrl, { as: 'dataURL', useProxy: options.useProxy });
+              img.src = fallbackData.data;
+              if (!img.width && width) img.width = width;
+              if (!img.height && height) img.height = height;
+              if (!img.width) img.width = img.naturalWidth || 100;
+              if (!img.height) img.height = img.naturalHeight || 100;
+              return;
           }
-        } catch {}
-      }
-
-      setImgPlaceholder(img);
-=======
-      return;
+      } catch {}
     }
 
     // Failure path: sized, neutral fallback
@@ -116,7 +93,6 @@
       const spacer = document.createElement("div");
       spacer.style.cssText = `display:inline-block;width:${w}px;height:${h}px;visibility:hidden;`;
       img.replaceWith(spacer);
->>>>>>> f3d84554
     }
   };
 
